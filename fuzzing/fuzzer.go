package fuzzing

import (
	"context"
	"errors"
	"fmt"
	"github.com/crytic/medusa/fuzzing/coverage"
	"github.com/crytic/medusa/fuzzing/reverts"
	"math/big"
	"math/rand"
	"os"
	"path/filepath"
	"runtime"
	"sort"
	"strconv"
	"strings"
	"sync"
	"time"

	"github.com/ethereum/go-ethereum/crypto"

	"github.com/crytic/medusa/fuzzing/executiontracer"

	"github.com/crytic/medusa/logging"
	"github.com/crytic/medusa/logging/colors"
	"github.com/rs/zerolog"

	"github.com/crytic/medusa/fuzzing/calls"
	"github.com/crytic/medusa/utils/randomutils"
	"github.com/ethereum/go-ethereum/core/types"

	"github.com/crytic/medusa/chain"
	compilationTypes "github.com/crytic/medusa/compilation/types"
	"github.com/crytic/medusa/fuzzing/config"
	fuzzerTypes "github.com/crytic/medusa/fuzzing/contracts"
	"github.com/crytic/medusa/fuzzing/corpus"
	fuzzingutils "github.com/crytic/medusa/fuzzing/utils"
	"github.com/crytic/medusa/fuzzing/valuegeneration"
	"github.com/crytic/medusa/utils"
	"github.com/ethereum/go-ethereum/accounts/abi"
	"github.com/ethereum/go-ethereum/common"
	"golang.org/x/exp/slices"
)

// Fuzzer represents an Ethereum smart contract fuzzing provider.
type Fuzzer struct {
	// ctx is the main context used by the fuzzer.
	ctx context.Context
	// ctxCancelFunc describes a function which can be used to cancel the fuzzing operations the main ctx tracks.
	// Cancelling ctx does _not_ guarantee that all operations will terminate.
	ctxCancelFunc context.CancelFunc

	// emergencyCtx is the context that is used by the fuzzer to react to OS-level interrupts (e.g. SIGINT) or errors.
	emergencyCtx context.Context
	// emergencyCtxCancelFunc describes a function which can be used to cancel the fuzzing operations due to an OS-level
	// interrupt or an error. Cancelling emergencyCtx will guarantee that all operations will terminate.
	emergencyCtxCancelFunc context.CancelFunc

	// config describes the project configuration which the fuzzing is targeting.
	config config.ProjectConfig
	// senders describes a set of account addresses used to send state changing calls in fuzzing campaigns.
	senders []common.Address
	// deployer describes an account address used to deploy contracts in fuzzing campaigns.
	deployer common.Address

	// compilations describes all compilations added as targets.
	compilations []compilationTypes.Compilation
	// contractDefinitions defines targets to be fuzzed once their deployment is detected. They are derived from
	// compilations.
	contractDefinitions fuzzerTypes.Contracts
	// slitherResults holds the results obtained from slither. At the moment we do not have use for storing this in the
	// Fuzzer but down the line we can use slither for other capabilities that may require storage of the results.
	slitherResults *compilationTypes.SlitherResults

	// baseValueSet represents a valuegeneration.ValueSet containing input values for our fuzz tests.
	baseValueSet *valuegeneration.ValueSet

	// workers represents the work threads created by this Fuzzer when Start invokes a fuzz operation.
	workers []*FuzzerWorker
	// metrics represents the metrics for the fuzzing campaign.
	metrics *FuzzerMetrics
	// corpus stores a list of transaction sequences that can be used for coverage-guided fuzzing
	corpus *corpus.Corpus

	// revertReporter tracks per-function reversion metrics, if enabled
	revertReporter *reverts.RevertReporter

	// randomProvider describes the provider used to generate random values in the Fuzzer. All other random providers
	// used by the Fuzzer's subcomponents are derived from this one.
	randomProvider *rand.Rand

	// testCases contains every TestCase registered with the Fuzzer.
	testCases []TestCase
	// testCasesLock provides thread-synchronization to avoid race conditions when accessing or updating test cases.
	testCasesLock sync.Mutex
	// testCasesFinished describes test cases already reported as having been finalized.
	testCasesFinished map[string]TestCase

	// Events describes the event system for the Fuzzer.
	Events FuzzerEvents

	// Hooks describes the replaceable functions used by the Fuzzer.
	Hooks FuzzerHooks

	// logger describes the Fuzzer's log object that can be used to log important events
	logger *logging.Logger
}

// NewFuzzer returns an instance of a new Fuzzer provided a project configuration, or an error if one is encountered
// while initializing the code.
func NewFuzzer(config config.ProjectConfig) (*Fuzzer, error) {
	// Disable colors if requested
	if config.Logging.NoColor {
		colors.DisableColor()
	}

	// Create the global logger and add stdout as an unstructured output stream
	// Note that we are not using the project config's log level because we have not validated it yet
	logging.GlobalLogger = logging.NewLogger(config.Logging.Level)
	logging.GlobalLogger.AddWriter(os.Stdout, logging.UNSTRUCTURED, !config.Logging.NoColor)

	// If the log directory is a non-empty string, create a file for unstructured, un-colorized file logging
	if config.Logging.LogDirectory != "" {
		// Filename will be the "log-current_unix_timestamp.log"
		filename := "log-" + strconv.FormatInt(time.Now().Unix(), 10) + ".log"
		// Create the file
		file, err := utils.CreateFile(config.Logging.LogDirectory, filename)
		if err != nil {
			logging.GlobalLogger.Error("Failed to create log file", err)
			return nil, err
		}
		logging.GlobalLogger.AddWriter(file, logging.UNSTRUCTURED, false)
	}

	// Validate our provided config
	err := config.Validate()
	if err != nil {
		logging.GlobalLogger.Error("Invalid configuration", err)
		return nil, err
	}

	// Update the log level of the global logger now
	logging.GlobalLogger.SetLevel(config.Logging.Level)

	// Get the fuzzer's custom sub-logger
	logger := logging.GlobalLogger.NewSubLogger("module", "fuzzer")

	// Parse the senders addresses from our account config.
	senders, err := utils.HexStringsToAddresses(config.Fuzzing.SenderAddresses)
	if err != nil {
		logger.Error("Invalid sender address(es)", err)
		return nil, err
	}

	// Parse the deployer address from our account config
	deployer, err := utils.HexStringToAddress(config.Fuzzing.DeployerAddress)
	if err != nil {
		logger.Error("Invalid deployer address", err)
		return nil, err
	}

	// Create and return our fuzzing instance.
	fuzzer := &Fuzzer{
		config:              config,
		senders:             senders,
		deployer:            deployer,
		baseValueSet:        valuegeneration.NewValueSet(),
		contractDefinitions: make(fuzzerTypes.Contracts, 0),
		testCases:           make([]TestCase, 0),
		testCasesFinished:   make(map[string]TestCase),
		revertReporter:      reverts.NewRevertsReporter(),
		Hooks: FuzzerHooks{
			NewCallSequenceGeneratorConfigFunc: defaultCallSequenceGeneratorConfigFunc,
			NewShrinkingValueMutatorFunc:       defaultShrinkingValueMutatorFunc,
			ChainSetupFunc:                     chainSetupFromCompilations,
			CallSequenceTestFuncs:              make([]CallSequenceTestFunc, 0),
		},
		logger: logger,
	}

	// Add our sender and deployer addresses to the base value set for the value generator, so they will be used as
	// address arguments in fuzzing campaigns.
	fuzzer.baseValueSet.AddAddress(fuzzer.deployer)
	for _, sender := range fuzzer.senders {
		fuzzer.baseValueSet.AddAddress(sender)
	}

	// If we have a compilation config
	if fuzzer.config.Compilation != nil {
		// Compile the targets specified in the compilation config
		fuzzer.logger.Info("Compiling targets with ", colors.Bold, fuzzer.config.Compilation.Platform, colors.Reset)
		start := time.Now()
		compilations, _, err := (*fuzzer.config.Compilation).Compile()
		if err != nil {
			fuzzer.logger.Error("Failed to compile target", err)
			return nil, err
		}
		fuzzer.logger.Info("Finished compiling targets in ", time.Since(start).Round(time.Second))

		// Add our compilation targets
		fuzzer.AddCompilationTargets(compilations)
	}

	// Register any default providers if specified.
	if fuzzer.config.Fuzzing.Testing.PropertyTesting.Enabled {
		attachPropertyTestCaseProvider(fuzzer)
	}
	if fuzzer.config.Fuzzing.Testing.AssertionTesting.Enabled {
		attachAssertionTestCaseProvider(fuzzer)
	}
	if fuzzer.config.Fuzzing.Testing.OptimizationTesting.Enabled {
		attachOptimizationTestCaseProvider(fuzzer)
	}
	return fuzzer, nil
}

// ContractDefinitions exposes the contract definitions registered with the Fuzzer.
func (f *Fuzzer) ContractDefinitions() fuzzerTypes.Contracts {
	return slices.Clone(f.contractDefinitions)
}

// Config exposes the underlying project configuration provided to the Fuzzer.
func (f *Fuzzer) Config() config.ProjectConfig {
	return f.config
}

// BaseValueSet exposes the underlying value set provided to the Fuzzer value generators to aid in generation
// (e.g. for use in mutation operations).
func (f *Fuzzer) BaseValueSet() *valuegeneration.ValueSet {
	return f.baseValueSet
}

// SenderAddresses exposes the account addresses from which state changing fuzzed transactions will be sent by a
// FuzzerWorker.
func (f *Fuzzer) SenderAddresses() []common.Address {
	return f.senders
}

// DeployerAddress exposes the account address from which contracts will be deployed by a FuzzerWorker.
func (f *Fuzzer) DeployerAddress() common.Address {
	return f.deployer
}

// TestCases exposes the underlying tests run during the fuzzing campaign.
func (f *Fuzzer) TestCases() []TestCase {
	return f.testCases
}

// TestCasesWithStatus exposes the underlying tests with the provided status.
func (f *Fuzzer) TestCasesWithStatus(status TestCaseStatus) []TestCase {
	// Acquire a thread lock to avoid race conditions
	f.testCasesLock.Lock()
	defer f.testCasesLock.Unlock()

	// Collect all test cases with matching statuses.
	return utils.SliceWhere(f.testCases, func(t TestCase) bool {
		return t.Status() == status
	})
}

// RegisterTestCase registers a new TestCase with the Fuzzer.
func (f *Fuzzer) RegisterTestCase(testCase TestCase) {
	// Acquire a thread lock to avoid race conditions
	f.testCasesLock.Lock()
	defer f.testCasesLock.Unlock()

	// Display what is being tested
	f.logger.Info(testCase.LogMessage().Elements()...)

	// Append our test case to our list
	f.testCases = append(f.testCases, testCase)
}

// ReportTestCaseFinished is used to report a TestCase status as finalized to the Fuzzer.
func (f *Fuzzer) ReportTestCaseFinished(testCase TestCase) {
	// Acquire a thread lock to avoid race conditions
	f.testCasesLock.Lock()
	defer f.testCasesLock.Unlock()

	// If we already reported this test case as finished, stop
	if _, alreadyExists := f.testCasesFinished[testCase.ID()]; alreadyExists {
		return
	}

	// Otherwise now mark the test case as finished.
	f.testCasesFinished[testCase.ID()] = testCase

	// We only log here if we're not configured to stop on the first test failure. This is because the fuzzer prints
	// results on exit, so we avoid duplicate messages.
	if !f.config.Fuzzing.Testing.StopOnFailedTest {
		f.logger.Info(testCase.LogMessage().Elements()...)
	}

	// If the config specifies, we stop after the first failed test reported.
	if testCase.Status() == TestCaseStatusFailed && f.config.Fuzzing.Testing.StopOnFailedTest {
		f.Stop()
	}
}

// AddCompilationTargets takes a compilation and updates the Fuzzer state with additional Fuzzer.ContractDefinitions
// definitions and Fuzzer.BaseValueSet values.
func (f *Fuzzer) AddCompilationTargets(compilations []compilationTypes.Compilation) {
	var seedFromAST bool

	// No need to handle the error here since having compilation artifacts implies that we used a supported
	// platform configuration
	platformConfig, _ := f.config.Compilation.GetPlatformConfig()

	// Retrieve the compilation target for slither
	target := platformConfig.GetTarget()

	// Run slither and handle errors
	slitherResults, err := f.config.Slither.RunSlither(target)
	if err != nil || slitherResults == nil {
		if err != nil {
			f.logger.Warn("Failed to run slither", err)
		}
		seedFromAST = true
	}

	// If we have results and there were no errors, we will seed the value set using the slither results
	if !seedFromAST {
		f.slitherResults = slitherResults
		// Seed our base value set with the constants extracted by Slither
		f.baseValueSet.SeedFromSlither(slitherResults)
	}

	// Capture all the contract definitions, functions, and cache the source code
	for i := 0; i < len(compilations); i++ {
		// Add our compilation to the list and get a reference to it.
		f.compilations = append(f.compilations, compilations[i])
		compilation := &f.compilations[len(f.compilations)-1]

		// Loop for each source
		for sourcePath, source := range compilation.SourcePathToArtifact {
			// Seed from the contract's AST if we did not use slither or failed to do so
			if seedFromAST {
				// Seed our base value set from every source's AST
				f.baseValueSet.SeedFromAst(source.Ast)
			}

			// Loop for every contract and register it in our contract definitions
			for contractName := range source.Contracts {
				contract := source.Contracts[contractName]

				// Skip interfaces.
				if contract.Kind == compilationTypes.ContractKindInterface {
					continue
				}

				contractDefinition := fuzzerTypes.NewContract(contractName, sourcePath, &contract, compilation)

				// Sort available methods by type
				assertionTestMethods, propertyTestMethods, optimizationTestMethods := fuzzingutils.BinTestByType(&contract,
					f.config.Fuzzing.Testing.PropertyTesting.TestPrefixes,
					f.config.Fuzzing.Testing.OptimizationTesting.TestPrefixes,
					f.config.Fuzzing.Testing.TestViewMethods)
				contractDefinition.AssertionTestMethods = assertionTestMethods
				contractDefinition.PropertyTestMethods = propertyTestMethods
				contractDefinition.OptimizationTestMethods = optimizationTestMethods

				// Filter and record methods available for assertion testing. Property and optimization tests are always run.
				if len(f.config.Fuzzing.Testing.TargetFunctionSignatures) > 0 {
					// Only consider methods that are in the target methods list
					contractDefinition = contractDefinition.WithTargetedAssertionMethods(f.config.Fuzzing.Testing.TargetFunctionSignatures)
				}
				if len(f.config.Fuzzing.Testing.ExcludeFunctionSignatures) > 0 {
					// Consider all methods except those in the exclude methods list
					contractDefinition = contractDefinition.WithExcludedAssertionMethods(f.config.Fuzzing.Testing.ExcludeFunctionSignatures)
				}

				f.contractDefinitions = append(f.contractDefinitions, contractDefinition)
			}
		}

		// Cache all of our source code if it hasn't been already.
		err := compilation.CacheSourceCode()
		if err != nil {
			f.logger.Warn("Failed to cache compilation source file data", err)
		}
	}
}

// createTestChain creates a test chain with the account balance allocations specified by the config.
func (f *Fuzzer) createTestChain() (*chain.TestChain, error) {
	// Create our genesis allocations.
	// NOTE: Sharing GenesisAlloc between chains will result in some accounts not being funded for some reason.
	genesisAlloc := make(types.GenesisAlloc)

	// Fund all of our sender addresses in the genesis block
	initBalance := new(big.Int).Div(abi.MaxInt256, big.NewInt(2)) // TODO: make this configurable
	for _, sender := range f.senders {
		genesisAlloc[sender] = types.Account{
			Balance: initBalance,
		}
	}

	// Fund our deployer address in the genesis block
	genesisAlloc[f.deployer] = types.Account{
		Balance: initBalance,
	}

	// Identify which contracts need to be predeployed to a deterministic address by iterating across the mapping
	contractAddressOverrides := make(map[common.Hash]common.Address, len(f.config.Fuzzing.PredeployedContracts))
	for contractName, addrStr := range f.config.Fuzzing.PredeployedContracts {
		found := false
		// Try to find the associated compilation artifact
		for _, contract := range f.contractDefinitions {
			if contract.Name() == contractName {
				// Hash the init bytecode (so that it can be easily identified in the EVM) and map it to the
				// requested address
				initBytecodeHash := crypto.Keccak256Hash(contract.CompiledContract().InitBytecode)
				contractAddr, err := utils.HexStringToAddress(addrStr)
				if err != nil {
					return nil, fmt.Errorf("invalid address provided for a predeployed contract: %v", contract.Name())
				}
				contractAddressOverrides[initBytecodeHash] = contractAddr
				found = true
				break
			}
		}

		// Throw an error if the contract specified in the config is not found
		if !found {
			return nil, fmt.Errorf("%v was specified in the predeployed contracts but was not found in the compilation artifacts", contractName)
		}
	}

	// Update the test chain config with the contract address overrides
	f.config.Fuzzing.TestChainConfig.ContractAddressOverrides = contractAddressOverrides

	// Create our test chain with our basic allocations and passed medusa's chain configuration
	testChain, err := chain.NewTestChain(f.ctx, genesisAlloc, &f.config.Fuzzing.TestChainConfig)

	// Set our block gas limit
	testChain.BlockGasLimit = f.config.Fuzzing.BlockGasLimit
	return testChain, err
}

// chainSetupFromCompilations is a TestChainSetupFunc which sets up the base test chain state by deploying
// all compiled contract definitions. This includes any successful compilations as a result of the Fuzzer.config
// definitions, as well as those added by Fuzzer.AddCompilationTargets. The contract deployment order is defined by
// the Fuzzer.config.
func chainSetupFromCompilations(fuzzer *Fuzzer, testChain *chain.TestChain) (*executiontracer.ExecutionTrace, error) {
	// Verify that target contracts is not empty. If it's empty, but we only have one contract definition,
	// we can infer the target contracts. Otherwise, we report an error.
	if len(fuzzer.config.Fuzzing.TargetContracts) == 0 {
		var found bool
		for _, contract := range fuzzer.contractDefinitions {
			// If only one contract is defined, we can infer the target contract by filtering interfaces/libraries.
			if contract.CompiledContract().Kind == compilationTypes.ContractKindContract {
				if !found {
					fuzzer.config.Fuzzing.TargetContracts = []string{contract.Name()}
					found = true
				} else {
					// TODO list options for the user to choose from
					return nil, fmt.Errorf("specify target contract(s)")
				}
			}
		}
	}

	// Concatenate the predeployed contracts and target contracts
	// Ordering is important here (predeploys _then_ targets) so that you can have the same contract in both lists
	// while still being able to use the contract address overrides
	contractsToDeploy := make([]string, 0)
	balances := make([]*big.Int, 0)
	for contractName := range fuzzer.config.Fuzzing.PredeployedContracts {
		contractsToDeploy = append(contractsToDeploy, contractName)
		// Preserve index of target contract balances
		balances = append(balances, big.NewInt(0))
	}
	contractsToDeploy = append(contractsToDeploy, fuzzer.config.Fuzzing.TargetContracts...)
	balances = append(balances, fuzzer.config.Fuzzing.TargetContractsBalances...)

	deployedContractAddr := make(map[string]common.Address)
	// Loop for all contracts to deploy
	for i, contractName := range contractsToDeploy {
		// Look for a contract in our compiled contract definitions that matches this one
		found := false
		for _, contract := range fuzzer.contractDefinitions {
			// If we found a contract definition that matches this definition by name, try to deploy it
			if contract.Name() == contractName {
				// Concatenate constructor arguments, if necessary
				args := make([]any, 0)
				if len(contract.CompiledContract().Abi.Constructor.Inputs) > 0 {
					// If the contract is a predeployed contract, throw an error because they do not accept constructor
					// args.
					if _, ok := fuzzer.config.Fuzzing.PredeployedContracts[contractName]; ok {
						return nil, fmt.Errorf("predeployed contracts cannot accept constructor arguments")
					}
					jsonArgs, ok := fuzzer.config.Fuzzing.ConstructorArgs[contractName]
					if !ok {
						return nil, fmt.Errorf("constructor arguments for contract %s not provided", contractName)
					}
					decoded, err := valuegeneration.DecodeJSONArgumentsFromMap(contract.CompiledContract().Abi.Constructor.Inputs,
						jsonArgs, deployedContractAddr)
					if err != nil {
						return nil, err
					}
					args = decoded
				}

				// Construct our deployment message/tx data field
				msgData, err := contract.CompiledContract().GetDeploymentMessageData(args)
				if err != nil {
					return nil, fmt.Errorf("initial contract deployment failed for contract \"%v\", error: %v", contractName, err)
				}

				// If our project config has a non-zero balance for this target contract, retrieve it
				contractBalance := big.NewInt(0)
				if len(balances) > i {
					contractBalance = new(big.Int).Set(balances[i])
				}

				// Create a message to represent our contract deployment (we let deployments consume the whole block
				// gas limit rather than use tx gas limit)
				msg := calls.NewCallMessage(fuzzer.deployer, nil, 0, contractBalance, fuzzer.config.Fuzzing.BlockGasLimit, nil, nil, nil, msgData)
				msg.FillFromTestChainProperties(testChain)

				// Create a new pending block we'll commit to chain
				block, err := testChain.PendingBlockCreate()
				if err != nil {
					return nil, err
				}

				// Add our transaction to the block
				err = testChain.PendingBlockAddTx(msg.ToCoreMessage())
				if err != nil {
					return nil, err
				}

				// Commit the pending block to the chain, so it becomes the new head.
				err = testChain.PendingBlockCommit()
				if err != nil {
					return nil, err
				}

				// Ensure our transaction succeeded and, if it did not, attach an execution trace to it and re-run it.
				// The execution trace will be returned so that it can be provided to the user for debugging
				if block.MessageResults[0].Receipt.Status != types.ReceiptStatusSuccessful {
					// Create a call sequence element to represent the failed contract deployment tx
					cse := calls.NewCallSequenceElement(nil, msg, 0, 0)
					cse.ChainReference = &calls.CallSequenceElementChainReference{
						Block:            block,
						TransactionIndex: len(block.Messages) - 1,
					}
					// Revert to one block before and re-run the failed contract deployment tx.
					// This should be one index before the current head block index.
					// We should be able to attach an execution trace; however, if it fails, we provide the ExecutionResult at a minimum.
					err = testChain.RevertToBlockIndex(uint64(len(testChain.CommittedBlocks()) - 1))
					if err != nil {
						return nil, fmt.Errorf("failed to reset to genesis block: %v", err)
					} else {
						_, err = calls.ExecuteCallSequenceWithExecutionTracer(testChain, fuzzer.contractDefinitions, []*calls.CallSequenceElement{cse}, true)
						if err != nil {
							return nil, fmt.Errorf("deploying %s returned a failed status: %v", contractName, block.MessageResults[0].ExecutionResult.Err)
						}
					}

					// Return the execution error and the execution trace, if possible.
					return cse.ExecutionTrace, fmt.Errorf("deploying %s returned a failed status: %v", contractName, block.MessageResults[0].ExecutionResult.Err)
				}

				// Record our deployed contract so the next config-specified constructor args can reference this
				// contract by name.
				deployedContractAddr[contractName] = block.MessageResults[0].Receipt.ContractAddress

				// Flag that we found a matching compiled contract definition and deployed it, then exit out of this
				// inner loop to process the next contract to deploy in the outer loop.
				found = true
				break
			}
		}

		// If we did not find a contract corresponding to this item in the deployment order, we throw an error.
		if !found {
			return nil, fmt.Errorf("%v was specified in the target contracts but was not found in the compilation artifacts", contractName)
		}
	}
	return nil, nil
}

// defaultCallSequenceGeneratorConfigFunc is a NewCallSequenceGeneratorConfigFunc which creates a
// CallSequenceGeneratorConfig with a default configuration. Returns the config or an error, if one occurs.
func defaultCallSequenceGeneratorConfigFunc(fuzzer *Fuzzer, valueSet *valuegeneration.ValueSet, randomProvider *rand.Rand) (*CallSequenceGeneratorConfig, error) {
	// Create the value generator and mutator for the worker.
	mutationalGeneratorConfig := &valuegeneration.MutationalValueGeneratorConfig{
		MinMutationRounds:               0,
		MaxMutationRounds:               1,
		GenerateRandomAddressBias:       0.05,
		GenerateRandomIntegerBias:       0.5,
		GenerateRandomStringBias:        0.05,
		GenerateRandomBytesBias:         0.05,
		MutateAddressProbability:        0.1,
		MutateArrayStructureProbability: 0.1,
		MutateBoolProbability:           0.1,
		MutateBytesProbability:          0.1,
		MutateBytesGenerateNewBias:      0.45,
		MutateFixedBytesProbability:     0.1,
		MutateStringProbability:         0.1,
		MutateStringGenerateNewBias:     0.7,
		MutateIntegerProbability:        0.1,
		MutateIntegerGenerateNewBias:    0.5,
		RandomValueGeneratorConfig: &valuegeneration.RandomValueGeneratorConfig{
			GenerateRandomArrayMinSize:  0,
			GenerateRandomArrayMaxSize:  100,
			GenerateRandomBytesMinSize:  0,
			GenerateRandomBytesMaxSize:  100,
			GenerateRandomStringMinSize: 0,
			GenerateRandomStringMaxSize: 100,
		},
	}
	mutationalGenerator := valuegeneration.NewMutationalValueGenerator(mutationalGeneratorConfig, valueSet, randomProvider)

	// Create a sequence generator config which uses the created value generator.
	sequenceGenConfig := &CallSequenceGeneratorConfig{
		NewSequenceProbability:                   0.3,
		RandomUnmodifiedCorpusHeadWeight:         800,
		RandomUnmodifiedCorpusTailWeight:         100,
		RandomUnmodifiedSpliceAtRandomWeight:     200,
		RandomUnmodifiedInterleaveAtRandomWeight: 100,
		RandomMutatedCorpusHeadWeight:            80,
		RandomMutatedCorpusTailWeight:            10,
		RandomMutatedSpliceAtRandomWeight:        20,
		RandomMutatedInterleaveAtRandomWeight:    10,
		ValueGenerator:                           mutationalGenerator,
		ValueMutator:                             mutationalGenerator,
	}
	return sequenceGenConfig, nil
}

// defaultShrinkingValueMutatorFunc is a NewShrinkingValueMutatorFunc which creates value mutator to be used for
// shrinking purposes. Returns the value mutator or an error, if one occurs.
func defaultShrinkingValueMutatorFunc(fuzzer *Fuzzer, valueSet *valuegeneration.ValueSet, randomProvider *rand.Rand) (valuegeneration.ValueMutator, error) {
	// Create the shrinking value mutator for the worker.
	shrinkingValueMutatorConfig := &valuegeneration.ShrinkingValueMutatorConfig{
		ShrinkValueProbability: 0.1,
	}
	shrinkingValueMutator := valuegeneration.NewShrinkingValueMutator(shrinkingValueMutatorConfig, valueSet, randomProvider)
	return shrinkingValueMutator, nil
}

// spawnWorkersLoop is a method which spawns a config-defined amount of FuzzerWorker to carry out the fuzzing campaign.
// This function exits when Fuzzer.ctx is cancelled.
func (f *Fuzzer) spawnWorkersLoop(baseTestChain *chain.TestChain) error {
	// We create our fuzz workers in a loop, using a channel to block when we reach capacity.
	// If we encounter any errors, we stop.
	f.workers = make([]*FuzzerWorker, f.config.Fuzzing.Workers)
	threadReserveChannel := make(chan struct{}, f.config.Fuzzing.Workers)

	// Workers are "reset" when they hit some config-defined limit. They are destroyed and recreated at the same index.
	// For now, we create our available index queue before initializing some providers and entering our main loop.
	type availableWorkerSlot struct {
		index          int
		randomProvider *rand.Rand
	}
	availableWorkerSlotQueue := make([]availableWorkerSlot, f.config.Fuzzing.Workers)
	availableWorkerIndexedLock := sync.Mutex{}
	for i := 0; i < len(availableWorkerSlotQueue); i++ {
		availableWorkerSlotQueue[i] = availableWorkerSlot{
			index:          i,
			randomProvider: randomutils.ForkRandomProvider(f.randomProvider),
		}
	}

	// Define a flag that indicates whether we have cancelled fuzzing or not
	working := !utils.CheckContextDone(f.ctx)

	// Create workers and start fuzzing.
	var err error
	for err == nil && working {
		// Send an item into our channel to queue up a spot. This will block us if we hit capacity until a worker
		// slot is freed up.
		threadReserveChannel <- struct{}{}

		// Pop a worker index off of our queue
		availableWorkerIndexedLock.Lock()
		workerSlotInfo := availableWorkerSlotQueue[0]
		availableWorkerSlotQueue = availableWorkerSlotQueue[1:]
		availableWorkerIndexedLock.Unlock()

		// Run our goroutine. This should take our queued struct out of the channel once it's done,
		// keeping us at our desired thread capacity. If we encounter an error, we store it and continue
		// processing the cleanup logic to exit gracefully.
		go func(workerSlotInfo availableWorkerSlot) {
			// Create a new worker for this fuzzing.
			worker, workerCreatedErr := newFuzzerWorker(f, workerSlotInfo.index, workerSlotInfo.randomProvider)
			f.workers[workerSlotInfo.index] = worker
			if err == nil && workerCreatedErr != nil {
				err = workerCreatedErr
			}
			if err == nil {
				// Publish an event indicating we created a worker.
				workerCreatedErr = f.Events.WorkerCreated.Publish(FuzzerWorkerCreatedEvent{Worker: worker})
				if err == nil && workerCreatedErr != nil {
					err = workerCreatedErr
				}
			}

			// Run the worker and check if we received a cancelled signal, or we encountered an error.
			if err == nil {
				ctxCancelled, workerErr := worker.run(baseTestChain)
				if workerErr != nil {
					err = workerErr
				}

				// If we received a cancelled signal, signal our exit from the working loop.
				if working && ctxCancelled {
					working = false
				}
			}

			// Free our worker id before unblocking our channel, as a free one will be expected.
			availableWorkerIndexedLock.Lock()
			availableWorkerSlotQueue = append(availableWorkerSlotQueue, workerSlotInfo)
			availableWorkerIndexedLock.Unlock()

			// Publish an event indicating we destroyed a worker.
			workerDestroyedErr := f.Events.WorkerDestroyed.Publish(FuzzerWorkerDestroyedEvent{Worker: worker})
			if err == nil && workerDestroyedErr != nil {
				err = workerDestroyedErr
			}

			// Unblock our channel by freeing our capacity of another item, making way for another worker.
			<-threadReserveChannel
		}(workerSlotInfo)
	}

	// Explicitly call cancel on our emergency context to ensure all threads exit if we encountered an error.
	if err != nil {
		f.Terminate()
	}

	// Wait for every worker to be freed, so we don't have a race condition when reporting the order
	// of events to our test provider.
	for {
		// Obtain the count of free workers.
		availableWorkerIndexedLock.Lock()
		freeWorkers := len(availableWorkerSlotQueue)
		availableWorkerIndexedLock.Unlock()

		// We keep waiting until every worker is free
		if freeWorkers == len(f.workers) {
			break
		} else {
			time.Sleep(50 * time.Millisecond)
		}
	}
	return err
}

// Start begins a fuzzing operation on the provided project configuration. This operation will not return until an error
// is encountered or the fuzzing operation has completed. Its execution can be cancelled using the Stop method.
// Returns an error if one is encountered.
func (f *Fuzzer) Start() error {
	// Define our variable to catch errors
	var err error

	// While we're fuzzing, we'll want to have an initialized random provider.
	f.randomProvider = rand.New(rand.NewSource(time.Now().UnixNano()))

	// Create our main and emergency running context (allows us to cancel across threads)
	f.ctx, f.ctxCancelFunc = context.WithCancel(context.Background())
	f.emergencyCtx, f.emergencyCtxCancelFunc = context.WithCancel(context.Background())

	// If we set a timeout, create the timeout context now, as we're about to begin fuzzing.
	if f.config.Fuzzing.Timeout > 0 {
		f.logger.Info("Running with a timeout of ", colors.Bold, f.config.Fuzzing.Timeout, " seconds")
		f.ctx, f.ctxCancelFunc = context.WithTimeout(f.ctx, time.Duration(f.config.Fuzzing.Timeout)*time.Second)
	}

	// Set up the corpus
	f.logger.Info("Initializing corpus")
	f.corpus, err = corpus.NewCorpus(f.config.Fuzzing.CorpusDirectory)
	if err != nil {
		f.logger.Error("Failed to create the corpus", err)
		return err
	}

	// Initialize our metrics and valueGenerator.
	f.metrics = newFuzzerMetrics(f.config.Fuzzing.Workers)

	// Initialize our test cases and providers
	f.testCasesLock.Lock()
	f.testCases = make([]TestCase, 0)
	f.testCasesFinished = make(map[string]TestCase)
	f.testCasesLock.Unlock()

	// Create our test chain
	baseTestChain, err := f.createTestChain()
	if err != nil {
		f.logger.Error("Failed to create the test chain", err)
		return err
	}

	// Set it up with our deployment/setup strategy defined by the fuzzer.
	f.logger.Info("Setting up test chain")
	trace, err := f.Hooks.ChainSetupFunc(f, baseTestChain)
	if err != nil {
		if trace != nil {
			f.logger.Error("Failed to initialize the test chain", err, errors.New(trace.Log().ColorString()))
		} else {
			f.logger.Error("Failed to initialize the test chain", err)
		}
		return err
	}
	f.logger.Info("Finished setting up test chain")

	// Initialize our coverage maps by measuring the coverage we get from the corpus.
	var corpusActiveSequences, corpusTotalSequences int
	if totalCallSequences, testResults := f.corpus.CallSequenceEntryCount(); totalCallSequences > 0 || testResults > 0 {
		f.logger.Info("Running call sequences in the corpus")
	}
	startTime := time.Now()
	corpusActiveSequences, corpusTotalSequences, err = f.corpus.Initialize(baseTestChain, f.contractDefinitions)
	if corpusTotalSequences > 0 {
		f.logger.Info("Finished running call sequences in the corpus in ", time.Since(startTime).Round(time.Second))
	}
	if err != nil {
		f.logger.Error("Failed to initialize the corpus", err)
		return err
	}

	// Log corpus health statistics, if we have any existing sequences.
	if corpusTotalSequences > 0 {
		f.logger.Info(
			colors.Bold, "corpus: ", colors.Reset,
			"health: ", colors.Bold, int(float32(corpusActiveSequences)/float32(corpusTotalSequences)*100.0), "%", colors.Reset, ", ",
			"sequences: ", colors.Bold, corpusTotalSequences, " (", corpusActiveSequences, " valid, ", corpusTotalSequences-corpusActiveSequences, " invalid)", colors.Reset,
		)
	}

	// Log the start of our fuzzing campaign.
	f.logger.Info("Fuzzing with ", colors.Bold, f.config.Fuzzing.Workers, colors.Reset, " workers")

	// Start our printing loop now that we're about to begin fuzzing.
	go f.printMetricsLoop()

	// If StopOnNoTests is true and there are no test cases, then throw an error
	if f.config.Fuzzing.Testing.StopOnNoTests && len(f.testCases) == 0 {
		err = fmt.Errorf("no assertion, property, optimization, or custom tests were found to fuzz")
		if !f.config.Fuzzing.Testing.TestViewMethods {
			err = fmt.Errorf("no assertion, property, optimization, or custom tests were found to fuzz and testing view methods is disabled")
		}
		f.logger.Error("Failed to start fuzzer", err)
		return err
	}

	// Create a reversion reporter if enabled and start tracking revert statistics
	if f.config.Fuzzing.ReversionReporterEnabled {
		// Provide the fuzzer's main context so that we can cancel the goroutine when the campaign is complete
		go f.revertReporter.Start(f.ctx)
	}

	// Publish a fuzzer starting event.
	err = f.Events.FuzzerStarting.Publish(FuzzerStartingEvent{Fuzzer: f})
	if err != nil {
		f.logger.Error("FuzzerStarting event subscriber returned an error", err)
		return err
	}

	// Run the main worker loop
	err = f.spawnWorkersLoop(baseTestChain)
	if err != nil {
		f.logger.Error("Encountered an error in the main fuzzing loop", err)
	}
	// NOTE: After this point, we capture errors but do not return immediately, as we want to exit gracefully.

	// If we have coverage enabled and a corpus directory set, write the corpus. We do this even if we had a
	// previous error, as we don't want to lose corpus entries.
	if f.config.Fuzzing.CoverageEnabled {
		corpusFlushErr := f.corpus.Flush()
		if err == nil && corpusFlushErr != nil {
			err = corpusFlushErr
			f.logger.Info("Failed to flush the corpus", err)
		}
	}

	// Publish a fuzzer stopping event.
	fuzzerStoppingErr := f.Events.FuzzerStopping.Publish(FuzzerStoppingEvent{Fuzzer: f, err: err})
	if err == nil && fuzzerStoppingErr != nil {
		err = fuzzerStoppingErr
		f.logger.Error("FuzzerStopping event subscriber returned an error", err)
	}
	// Print our results on exit.
	f.printExitingResults()

	err = f.revertReporter.BuildArtifact(f.logger, f.ContractDefinitions(), f.config.Fuzzing.CorpusDirectory)
	if err != nil {
		f.logger.Error("Failed to generate reversion stats report", err)
	}

	// Finally, generate our coverage report if we have set a valid corpus directory.
	if err == nil && len(f.config.Fuzzing.CoverageFormats) > 0 {
		// Write to the default directory if we have no corpus directory set.
		coverageReportDir := filepath.Join("crytic-export", "coverage")
		if f.config.Fuzzing.CorpusDirectory != "" {
			coverageReportDir = filepath.Join(f.config.Fuzzing.CorpusDirectory, "coverage")
		}
		sourceAnalysis, err := coverage.AnalyzeSourceCoverage(f.compilations, f.corpus.CoverageMaps())
		if err != nil {
			f.logger.Error("Failed to analyze source coverage", err)
		} else {
			var path string
			for _, reportType := range f.config.Fuzzing.CoverageFormats {
				switch reportType {
				case "html":
					path, err = coverage.WriteHTMLReport(sourceAnalysis, coverageReportDir)
				case "lcov":
					path, err = coverage.WriteLCOVReport(sourceAnalysis, coverageReportDir)
				default:
					err = fmt.Errorf("unsupported coverage report type: %s", reportType)
				}
				if err != nil {
					f.logger.Error(fmt.Sprintf("Failed to generate %s coverage report", reportType), err)
				} else {
					f.logger.Info(fmt.Sprintf("%s report(s) saved to: %s", reportType, path), colors.Bold, colors.Reset)
				}
			}
		}
	}
	// TODO: Fix use of logger and where report is going
	err = f.revertReporter.WriteReport(f.config.Fuzzing.CorpusDirectory, f.logger)
	if err != nil {
		f.logger.Error("Failed to write reversion metrics to disk", err)
	}

	// Return any encountered error.
	return err
}

// Stop attempts to stop all running operations invoked by the Start method. Note that Stop is not guaranteed to fully
// terminate the operations across all threads. For example, the optimization testing provider may request a thread to
// shrink some call sequences before the thread is torn down. Stop will not prevent those shrink requests from
// executing. An OS-level interrupt must be used to guarantee the stopping of _all_ operations (see Terminate).
func (f *Fuzzer) Stop() {
	// Call the cancel function on our main running context to try stop all working goroutines
	if f.ctxCancelFunc != nil {
		f.ctxCancelFunc()
	}
}

// Terminate is called to react to an OS-level interrupt (e.g. SIGINT) or an error. This will stop all operations.
// Note that this function will return before all operations are complete.
func (f *Fuzzer) Terminate() {
	// Call the emergency context cancel function on our running context to stop all working goroutines
	if f.emergencyCtxCancelFunc != nil {
		f.emergencyCtxCancelFunc()
	}

<<<<<<< HEAD
	// Also cancel the main context just to be safe
=======
	// Cancel the main context as well
>>>>>>> 1da27556
	if f.ctxCancelFunc != nil {
		f.ctxCancelFunc()
	}
}

// printMetricsLoop prints metrics to the console in a loop until ctx signals a stopped operation.
func (f *Fuzzer) printMetricsLoop() {
	// Define our start time
	startTime := time.Now()

	// Define cached variables for our metrics to calculate deltas.
	lastCallsTested := big.NewInt(0)
	lastSequencesTested := big.NewInt(0)
	lastWorkerStartupCount := big.NewInt(0)
	lastGasUsed := big.NewInt(0)

	lastPrintedTime := time.Time{}
	for !utils.CheckContextDone(f.ctx) {
		// Obtain our metrics
		callsTested := f.metrics.CallsTested()
		sequencesTested := f.metrics.SequencesTested()
		gasUsed := f.metrics.GasUsed()
		failedSequences := f.metrics.FailedSequences()
		workerStartupCount := f.metrics.WorkerStartupCount()
		workersShrinking := f.metrics.WorkersShrinkingCount()

		// Calculate time elapsed since the last update
		secondsSinceLastUpdate := time.Since(lastPrintedTime).Seconds()

		// Obtain memory usage stats
		var memStats runtime.MemStats
		runtime.ReadMemStats(&memStats)
		memoryUsedMB := memStats.Alloc / 1024 / 1024
		memoryTotalMB := memStats.Sys / 1024 / 1024

		// Print a metrics update
		logBuffer := logging.NewLogBuffer()
		logBuffer.Append(colors.Bold, "fuzz: ", colors.Reset)
		logBuffer.Append("elapsed: ", colors.Bold, time.Since(startTime).Round(time.Second).String(), colors.Reset)
		logBuffer.Append(", calls: ", colors.Bold, fmt.Sprintf("%d (%d/sec)", callsTested, uint64(float64(new(big.Int).Sub(callsTested, lastCallsTested).Uint64())/secondsSinceLastUpdate)), colors.Reset)
		logBuffer.Append(", seq/s: ", colors.Bold, fmt.Sprintf("%d", uint64(float64(new(big.Int).Sub(sequencesTested, lastSequencesTested).Uint64())/secondsSinceLastUpdate)), colors.Reset)
		logBuffer.Append(", coverage: ", colors.Bold, fmt.Sprintf("%d", f.corpus.CoverageMaps().UniquePCs()), colors.Reset)
		logBuffer.Append(", corpus: ", colors.Bold, fmt.Sprintf("%d", f.corpus.ActiveMutableSequenceCount()), colors.Reset)
		logBuffer.Append(", failures: ", colors.Bold, fmt.Sprintf("%d/%d", failedSequences, sequencesTested), colors.Reset)
		logBuffer.Append(", gas/s: ", colors.Bold, fmt.Sprintf("%d", uint64(float64(new(big.Int).Sub(gasUsed, lastGasUsed).Uint64())/secondsSinceLastUpdate)), colors.Reset)
		if f.logger.Level() <= zerolog.DebugLevel {
			logBuffer.Append(", shrinking: ", colors.Bold, fmt.Sprintf("%v", workersShrinking), colors.Reset)
			logBuffer.Append(", mem: ", colors.Bold, fmt.Sprintf("%v/%v MB", memoryUsedMB, memoryTotalMB), colors.Reset)
			logBuffer.Append(", resets/s: ", colors.Bold, fmt.Sprintf("%d", uint64(float64(new(big.Int).Sub(workerStartupCount, lastWorkerStartupCount).Uint64())/secondsSinceLastUpdate)), colors.Reset)
		}
		f.logger.Info(logBuffer.Elements()...)

		// Update our delta tracking metrics
		lastPrintedTime = time.Now()
		lastCallsTested = callsTested
		lastSequencesTested = sequencesTested
		lastGasUsed = gasUsed
		lastWorkerStartupCount = workerStartupCount

		// If we reached our transaction threshold, halt
		// TODO: We should move this logic somewhere else because it is weird that the metrics loop halts the fuzzer
		testLimit := f.config.Fuzzing.TestLimit
		if testLimit > 0 && (!callsTested.IsUint64() || callsTested.Uint64() >= testLimit) {
			f.logger.Info("Transaction test limit reached, halting now...")
			f.Stop()
			break
		}

		// Sleep some time between print iterations
		time.Sleep(time.Second * 3)
	}
}

// printExitingResults prints the TestCase results prior to the fuzzer exiting.
func (f *Fuzzer) printExitingResults() {
	// Define the order our test cases should be sorted by when considering status.
	testCaseDisplayOrder := map[TestCaseStatus]int{
		TestCaseStatusNotStarted: 0,
		TestCaseStatusPassed:     1,
		TestCaseStatusFailed:     2,
		TestCaseStatusRunning:    3,
	}

	// Sort the test cases by status and then ID.
	sort.Slice(f.testCases, func(i int, j int) bool {
		// Sort by order first
		iStatusOrder := testCaseDisplayOrder[f.testCases[i].Status()]
		jStatusOrder := testCaseDisplayOrder[f.testCases[j].Status()]
		if iStatusOrder != jStatusOrder {
			return iStatusOrder < jStatusOrder
		}

		// Then we sort by ID.
		return strings.Compare(f.testCases[i].ID(), f.testCases[j].ID()) <= 0
	})

	// Define variables to track our final test count.
	var (
		testCountPassed int
		testCountFailed int
	)

	// Print the results of each individual test case.
	f.logger.Info("Fuzzer stopped, test results follow below ...")
	for _, testCase := range f.testCases {
		f.logger.Info(testCase.LogMessage().ColorString())

		// Tally our pass/fail count.
		if testCase.Status() == TestCaseStatusPassed {
			testCountPassed++
		} else if testCase.Status() == TestCaseStatusFailed {
			testCountFailed++
		}
	}

	// Print our final tally of test statuses.
	f.logger.Info("Test summary: ", colors.GreenBold, testCountPassed, colors.Reset, " test(s) passed, ", colors.RedBold, testCountFailed, colors.Reset, " test(s) failed")
}<|MERGE_RESOLUTION|>--- conflicted
+++ resolved
@@ -4,8 +4,6 @@
 	"context"
 	"errors"
 	"fmt"
-	"github.com/crytic/medusa/fuzzing/coverage"
-	"github.com/crytic/medusa/fuzzing/reverts"
 	"math/big"
 	"math/rand"
 	"os"
@@ -16,6 +14,9 @@
 	"strings"
 	"sync"
 	"time"
+
+	"github.com/crytic/medusa/fuzzing/coverage"
+	"github.com/crytic/medusa/fuzzing/reverts"
 
 	"github.com/ethereum/go-ethereum/crypto"
 
@@ -949,11 +950,7 @@
 		f.emergencyCtxCancelFunc()
 	}
 
-<<<<<<< HEAD
-	// Also cancel the main context just to be safe
-=======
 	// Cancel the main context as well
->>>>>>> 1da27556
 	if f.ctxCancelFunc != nil {
 		f.ctxCancelFunc()
 	}
