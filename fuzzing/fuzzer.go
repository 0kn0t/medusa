--- conflicted
+++ resolved
@@ -889,12 +889,6 @@
 	}
 
 	// Finally, generate our coverage report if we have set a valid corpus directory.
-<<<<<<< HEAD
-
-	if err == nil && f.config.Fuzzing.CorpusDirectory != "" {
-		coverageReportPath := filepath.Join(f.config.Fuzzing.CorpusDirectory, "coverage_report.html")
-		err = coverage.GenerateReport(f.compilations, f.corpus.CoverageMaps(), coverageReportPath)
-=======
 	if err == nil && len(f.config.Fuzzing.CoverageFormats) > 0 {
 		// Write to the default directory if we have no corpus directory set.
 		coverageReportDir := filepath.Join("crytic-export", "coverage")
@@ -902,8 +896,6 @@
 			coverageReportDir = filepath.Join(f.config.Fuzzing.CorpusDirectory, "coverage")
 		}
 		sourceAnalysis, err := coverage.AnalyzeSourceCoverage(f.compilations, f.corpus.CoverageMaps())
-
->>>>>>> ed1ea36e
 		if err != nil {
 			f.logger.Error("Failed to analyze source coverage", err)
 		} else {
@@ -925,6 +917,7 @@
 			}
 		}
 	}
+	// TODO: Fix use of logger and where report is going
 	err = f.ReversionReporter.WriteReport(f.config.Fuzzing.CorpusDirectory, f.logger)
 	if err != nil {
 		f.logger.Error("Failed to write reversion metrics to disk", err)
