--- conflicted
+++ resolved
@@ -57,14 +57,6 @@
 			BlockGasLimit:          125_000_000,
 			TransactionGasLimit:    12_500_000,
 			Testing: TestingConfig{
-<<<<<<< HEAD
-				StopOnFailedTest:                   true,
-				StopOnFailedContractMatching:       false,
-				StopOnNoTests:                      true,
-				TestAllContracts:                   false,
-				TraceAll:                           false,
-				ExperimentalValueGenerationEnabled: false,
-=======
 				StopOnFailedTest:             true,
 				StopOnFailedContractMatching: false,
 				StopOnNoTests:                true,
@@ -72,7 +64,7 @@
 				TraceAll:                     false,
 				TargetFunctionSignatures:     []string{},
 				ExcludeFunctionSignatures:    []string{},
->>>>>>> 1ec85c78
+				ExperimentalValueGenerationEnabled: false,
 				AssertionTesting: AssertionTestingConfig{
 					Enabled:         true,
 					TestViewMethods: false,
