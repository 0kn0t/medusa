package chain

import (
	"github.com/ethereum/go-ethereum/accounts/abi"
	"github.com/ethereum/go-ethereum/common"
	"github.com/ethereum/go-ethereum/core"
	"github.com/ethereum/go-ethereum/core/types"
	"github.com/stretchr/testify/assert"
	"github.com/trailofbits/medusa/compilation/platforms"
	"github.com/trailofbits/medusa/utils"
	"github.com/trailofbits/medusa/utils/testutils"
	"math/big"
	"math/rand"
	"testing"
)

// verifyChain verifies various state properties in a TestChain, such as if previous block hashes are correct,
// timestamps are in order, etc.
func verifyChain(t *testing.T, chain *TestChain) {
	// Assert there are blocks
	assert.Greater(t, len(chain.blocks), 0)

	// Assert that the head is the last block
	assert.EqualValues(t, chain.blocks[len(chain.blocks)-1], chain.Head())

	// Loop through all blocks
	// Note: We use the API here rather than internally committed blocks (chain.blocks) to validate spoofed blocks
	// from height jumps as well.
	for i := int(chain.HeadBlockNumber()); i >= 0; i-- {
		// Verify our count of messages, message results, and receipts match.
		currentBlock, err := chain.BlockFromNumber(uint64(i))
		assert.NoError(t, err)
		assert.EqualValues(t, len(currentBlock.Messages), len(currentBlock.MessageResults))

		// Verify our method to fetch block hashes works appropriately.
		blockHash, err := chain.BlockHashFromNumber(uint64(i))
		assert.NoError(t, err)
		assert.EqualValues(t, currentBlock.Hash, blockHash)

		// Try to obtain the state for this block
		_, err = chain.StateAfterBlockNumber(uint64(i))
		assert.NoError(t, err)

		// If we didn't reach genesis, verify our previous block hash matches, and our timestamp is greater.
		if i > 0 {
			previousBlock, err := chain.BlockFromNumber(uint64(i - 1))
			assert.NoError(t, err)
			assert.EqualValues(t, previousBlock.Hash, currentBlock.Header.ParentHash)
			assert.Less(t, previousBlock.Header.Time, currentBlock.Header.Time)
		}
	}
}

// createChain creates a TestChain used for unit testing purposes and returns the chain along with its initially
// funded accounts at genesis.
func createChain(t *testing.T) (*TestChain, []common.Address) {
	// Create our list of senders
	senders, err := utils.HexStringsToAddresses([]string{
		"0x0707",
		"0x0708",
		"0x0709",
	})
	assert.NoError(t, err)

	// NOTE: Sharing GenesisAlloc between nodes will result in some accounts not being funded for some reason.
	genesisAlloc := make(core.GenesisAlloc)

	// Fund all of our sender addresses in the genesis block
	initBalance := new(big.Int).Div(abi.MaxInt256, big.NewInt(2))
	for _, sender := range senders {
		genesisAlloc[sender] = core.GenesisAccount{
			Balance: initBalance,
		}
	}

	// Create a test chain
	chain, err := NewTestChain(genesisAlloc)
	assert.NoError(t, err)

	return chain, senders
}

// TestChainReverting creates a TestChain and creates blocks and later reverts backward through all possible steps
// to ensure no error occurs and the chain state is restored.
func TestChainReverting(t *testing.T) {
	// Define our probability of jumping
	const blockNumberJumpProbability = 0.20
	const blockNumberJumpMin = 1
	const blockNumberJumpMax = 100
	const blocksToProduce = 50

	// Obtain our chain and senders
	chain, _ := createChain(t)
	chainBackups := make([]*TestChain, 0)

	// Create some empty blocks and ensure we can get our state for this block number.
	for x := 0; x < blocksToProduce; x++ {
		// Determine if this will jump a certain number of blocks.
		if rand.Float32() >= blockNumberJumpProbability {
			// We decided not to jump, so we commit a block with a normal consecutive block number.
			_, err := chain.PendingBlockCreate()
			assert.NoError(t, err)
			err = chain.PendingBlockCommit()
			assert.NoError(t, err)
		} else {
			// We decided to jump, so we commit a block with a random jump amount.
			newBlockNumber := chain.HeadBlockNumber()
			jumpDistance := (rand.Uint64() % (blockNumberJumpMax - blockNumberJumpMin)) + blockNumberJumpMin
			newBlockNumber += jumpDistance

			// Determine the jump amount, each block must have a unique timestamp, so we ensure it advanced by at least
			// the diff.

			// Create a block with our parameters
			_, err := chain.PendingBlockCreateWithParameters(newBlockNumber, chain.Head().Header.Time+jumpDistance, nil)
			assert.NoError(t, err)
			err = chain.PendingBlockCommit()
			assert.NoError(t, err)
		}

		// Clone our chain
		backup, err := chain.Clone(nil, nil)
		assert.NoError(t, err)
		chainBackups = append(chainBackups, backup)
	}

	// Our chain backups should be in chronological order, so we loop backwards through them and test reverts.
	for i := len(chainBackups) - 1; i >= 0; i-- {
		// Alias our chain backup
		chainBackup := chainBackups[i]

		// Revert our main chain to this block height.
		err := chain.RevertToBlockNumber(chainBackup.HeadBlockNumber())
		assert.NoError(t, err)

		// Verify state matches
		// Verify both chains
		verifyChain(t, chain)
		verifyChain(t, chainBackup)

		// Verify our final block hashes equal in both chains.
		assert.EqualValues(t, chainBackup.Head().Hash, chain.Head().Hash)
		assert.EqualValues(t, chainBackup.Head().Header.Hash(), chain.Head().Header.Hash())
		assert.EqualValues(t, chainBackup.Head().Header.Root, chain.Head().Header.Root)
	}
}

// TestChainBlockNumberJumping creates a TestChain and creates blocks with block numbers which jumped (are
// non-consecutive) to ensure the chain appropriately spoofs intermediate blocks.
func TestChainBlockNumberJumping(t *testing.T) {
	// Define our probability of jumping
	const blockNumberJumpProbability = 0.20
	const blockNumberJumpMin = 1
	const blockNumberJumpMax = 100
	const blocksToProduce = 200

	// Obtain our chain and senders
	chain, _ := createChain(t)

	// Create some empty blocks and ensure we can get our state for this block number.
	for x := 0; x < blocksToProduce; x++ {
		// Determine if this will jump a certain number of blocks.
		if rand.Float32() >= blockNumberJumpProbability {
			// We decided not to jump, so we commit a block with a normal consecutive block number.
			_, err := chain.PendingBlockCreate()
			assert.NoError(t, err)
			err = chain.PendingBlockCommit()
			assert.NoError(t, err)
		} else {
			// We decided to jump, so we commit a block with a random jump amount.
			newBlockNumber := chain.HeadBlockNumber()
			jumpDistance := (rand.Uint64() % (blockNumberJumpMax - blockNumberJumpMin)) + blockNumberJumpMin
			newBlockNumber += jumpDistance

			// Determine the jump amount, each block must have a unique timestamp, so we ensure it advanced by at least
			// the diff.

			// Create a block with our parameters
			_, err := chain.PendingBlockCreateWithParameters(newBlockNumber, chain.Head().Header.Time+jumpDistance, nil)
			assert.NoError(t, err)
			err = chain.PendingBlockCommit()
			assert.NoError(t, err)
		}
	}

	// Clone our chain
	recreatedChain, err := chain.Clone(nil, nil)
	assert.NoError(t, err)

	// Verify both chains
	verifyChain(t, chain)
	verifyChain(t, recreatedChain)

	// Verify our final block hashes equal in both chains.
	assert.EqualValues(t, chain.Head().Hash, recreatedChain.Head().Hash)
	assert.EqualValues(t, chain.Head().Header.Hash(), recreatedChain.Head().Header.Hash())
	assert.EqualValues(t, chain.Head().Header.Root, recreatedChain.Head().Header.Root)
}

// TestChainDynamicDeployments creates a TestChain, deploys a contract which dynamically deploys another contract,
// and ensures that both contract deployments were detected by the TestChain. It also creates empty blocks it
// verifies have no registered contract deployments.
func TestChainDynamicDeployments(t *testing.T) {
	// Copy our testdata over to our testing directory
	contractPath := testutils.CopyToTestDirectory(t, "testdata/contracts/deployment_with_inner.sol")

	// Execute our tests in the given test path
	testutils.ExecuteInDirectory(t, contractPath, func() {
		// Create a crytic compile provider
		cryticCompile := platforms.NewCryticCompilationConfig(contractPath)

		// Obtain our compilations and ensure we didn't encounter an error
		compilations, _, err := cryticCompile.Compile()
		assert.NoError(t, err)
		assert.EqualValues(t, 1, len(compilations))
		assert.EqualValues(t, 1, len(compilations[0].Sources))

		// Obtain our chain and senders
		chain, senders := createChain(t)

		// Deploy each contract that has no construct arguments.
		deployCount := 0
		for _, compilation := range compilations {
			for _, source := range compilation.Sources {
				for _, contract := range source.Contracts {
					contract := contract
					if len(contract.Abi.Constructor.Inputs) == 0 {
						// Listen for contract changes
						deployedContracts := 0
						chain.Events.ContractDeploymentAddedEventEmitter.Subscribe(func(event ContractDeploymentsAddedEvent) error {
							deployedContracts++
							return nil
						})
						chain.Events.ContractDeploymentRemovedEventEmitter.Subscribe(func(event ContractDeploymentsRemovedEvent) error {
							deployedContracts--
							return nil
						})

<<<<<<< HEAD
						// Deploy the currently indexed contract next

						// Create a message to represent our contract deployment.
						msg := types.NewMessage(senders[0], nil, chain.State().GetNonce(senders[0]), big.NewInt(0), chain.BlockGasLimit, big.NewInt(1), big.NewInt(0), big.NewInt(0), contract.InitBytecode, nil, false)

						// Create a new pending block we'll commit to chain
						block, err := chain.PendingBlockCreate()
						assert.NoError(t, err)

						// Add our transaction to the block
						err = chain.PendingBlockAddTx(msg)
						assert.NoError(t, err)

						// Commit the pending block to the chain, so it becomes the new head.
						err = chain.PendingBlockCommit()
=======
						// Deploy the currently indexed contract
						_, block, err := chain.DeployContract(&contract, []any(nil), senders[0])
>>>>>>> 361197f8
						assert.NoError(t, err)

						// Ensure our transaction succeeded
						assert.EqualValues(t, types.ReceiptStatusSuccessful, block.MessageResults[0].Receipt.Status, "contract deployment tx returned a failed status: %v", block.MessageResults[0].ExecutionResult.Err)
						deployCount++

						// There should've been two address deployments, an outer and inner deployment.
						// (tx deployment and dynamic deployment).
						assert.EqualValues(t, 1, len(block.MessageResults))
						assert.EqualValues(t, 2, deployedContracts)

						// Ensure we could get our state
						_, err = chain.StateAfterBlockNumber(chain.HeadBlockNumber())
						assert.NoError(t, err)

						// Create some empty blocks and ensure we can get our state for this block number.
						for x := 0; x < 5; x++ {
							block, err = chain.PendingBlockCreate()
							assert.NoError(t, err)
							err = chain.PendingBlockCommit()
							assert.NoError(t, err)

							// Empty blocks should not record message results or dynamic deployments.
							assert.EqualValues(t, 0, len(block.MessageResults))

							_, err = chain.StateAfterBlockNumber(chain.HeadBlockNumber())
							assert.NoError(t, err)
						}
					}
				}
			}
		}

		// Clone our chain
		recreatedChain, err := chain.Clone(nil, nil)
		assert.NoError(t, err)

		// Verify both chains
		verifyChain(t, chain)
		verifyChain(t, recreatedChain)

		// Verify our final block hashes equal in both chains.
		assert.EqualValues(t, chain.Head().Hash, recreatedChain.Head().Hash)
		assert.EqualValues(t, chain.Head().Header.Hash(), recreatedChain.Head().Header.Hash())
		assert.EqualValues(t, chain.Head().Header.Root, recreatedChain.Head().Header.Root)
	})
}

// TestChainDeploymentWithArgs creates a TestChain, deploys a contract which accepts constructor arguments,
// and ensures that constructor arguments were set successfully. It also creates empty blocks it verifies
// have no registered contract deployments.
func TestChainDeploymentWithArgs(t *testing.T) {
	// Copy our testdata over to our testing directory
	contractPath := testutils.CopyToTestDirectory(t, "testdata/contracts/deployment_with_args.sol")

	// Execute our tests in the given test path
	testutils.ExecuteInDirectory(t, contractPath, func() {
		// Create a crytic compile provider
		cryticCompile := platforms.NewCryticCompilationConfig(contractPath)

		// Obtain our compilations and ensure we didn't encounter an error
		compilations, _, err := cryticCompile.Compile()
		assert.NoError(t, err)
		assert.EqualValues(t, 1, len(compilations))
		assert.EqualValues(t, 1, len(compilations[0].Sources))

		// Obtain our chain and senders
		chain, senders := createChain(t)

		// Don't change the argument y, if length of bytes array changes then we will need to
		// read its value from different storage slots and this test will fail because it
		// reads the value from only a single precalculated slot assuming that length of the
		// bytes array is fixed at 32 bytes
		args := make(map[string][]any)
		x := big.NewInt(1234567890)
		y := []byte("Test deployment with arguments!!")
		args["DeploymentWithArgs"] = []any{x, y}

		// Deploy each contract
		deployCount := 0
		for _, compilation := range compilations {
			for _, source := range compilation.Sources {
				for contractName, contract := range source.Contracts {
					contract := contract

					// Listen for contract changes
					deployedContracts := 0
					chain.Events.ContractDeploymentAddedEventEmitter.Subscribe(func(event ContractDeploymentsAddedEvent) error {
						deployedContracts++
						return nil
					})
					chain.Events.ContractDeploymentRemovedEventEmitter.Subscribe(func(event ContractDeploymentsRemovedEvent) error {
						deployedContracts--
						return nil
					})

					// Deploy the currently indexed contract
					contractArgs := args[contractName]
					contractAddress, block, err := chain.DeployContract(&contract, contractArgs, senders[0])
					assert.NoError(t, err)
					deployCount++

					assert.EqualValues(t, 1, len(block.MessageResults))
					assert.EqualValues(t, 1, deployedContracts)

					// Ensure we could get our state
					stateDB, err := chain.StateAfterBlockNumber(chain.HeadBlockNumber())
					assert.NoError(t, err)

					// Verify contract state variables x and y
					slotX := "0x0000000000000000000000000000000000000000000000000000000000000000"
					contractX := stateDB.GetState(contractAddress, common.HexToHash(slotX)).Big()
					assert.EqualValues(t, x, contractX)

					// first element of bytes array is stored at slot number keccak256(uint256(1))
					slotY := "0xb10e2d527612073b26eecdfd717e6a320cf44b4afac2b0732d9fcbe2b7fa0cf6"
					contractY := stateDB.GetState(contractAddress, common.HexToHash(slotY)).Bytes()
					assert.EqualValues(t, y, contractY)

					// Create some empty blocks and ensure we can get our state for this block number.
					for x := 0; x < 5; x++ {
						block, err = chain.PendingBlockCreate()
						assert.NoError(t, err)
						err = chain.PendingBlockCommit()
						assert.NoError(t, err)

						// Empty blocks should not record message results or dynamic deployments.
						assert.EqualValues(t, 0, len(block.MessageResults))

						_, err = chain.StateAfterBlockNumber(chain.HeadBlockNumber())
						assert.NoError(t, err)
					}
				}
			}
		}

		// Clone our chain
		recreatedChain, err := chain.Clone(nil, nil)
		assert.NoError(t, err)

		// Verify both chains
		verifyChain(t, chain)
		verifyChain(t, recreatedChain)

		// Verify our final block hashes equal in both chains.
		assert.EqualValues(t, chain.Head().Hash, recreatedChain.Head().Hash)
		assert.EqualValues(t, chain.Head().Header.Hash(), recreatedChain.Head().Header.Hash())
		assert.EqualValues(t, chain.Head().Header.Root, recreatedChain.Head().Header.Root)
	})
}

// TestChainCloning creates a TestChain, sends some messages to it, then clones it into a new instance and ensures
// that the ending state is the same.
func TestChainCloning(t *testing.T) {
	// Copy our testdata over to our testing directory
	contractPath := testutils.CopyToTestDirectory(t, "testdata/contracts/deployment_single.sol")

	// Execute our tests in the given test path
	testutils.ExecuteInDirectory(t, contractPath, func() {
		// Create a crytic-compile provider
		cryticCompile := platforms.NewCryticCompilationConfig(contractPath)

		// Obtain our compilations and ensure we didn't encounter an error
		compilations, _, err := cryticCompile.Compile()
		assert.NoError(t, err)
		assert.True(t, len(compilations) > 0)

		// Obtain our chain and senders
		chain, senders := createChain(t)

		// Deploy each contract that has no construct arguments 10 times.
		for _, compilation := range compilations {
			for _, source := range compilation.Sources {
				for _, contract := range source.Contracts {
					contract := contract
					if len(contract.Abi.Constructor.Inputs) == 0 {
						for i := 0; i < 10; i++ {
<<<<<<< HEAD
							// Deploy the currently indexed contract next

							// Create a message to represent our contract deployment.
							msg := types.NewMessage(senders[0], nil, chain.State().GetNonce(senders[0]), big.NewInt(0), chain.BlockGasLimit, big.NewInt(1), big.NewInt(0), big.NewInt(0), contract.InitBytecode, nil, false)

							// Create a new pending block we'll commit to chain
							block, err := chain.PendingBlockCreate()
							assert.NoError(t, err)

							// Add our transaction to the block
							err = chain.PendingBlockAddTx(msg)
=======
							// Deploy the currently indexed contract
							_, _, err = chain.DeployContract(&contract, []any(nil), senders[0])
>>>>>>> 361197f8
							assert.NoError(t, err)

							// Commit the pending block to the chain, so it becomes the new head.
							err = chain.PendingBlockCommit()
							assert.NoError(t, err)

							// Ensure our transaction succeeded
							assert.EqualValues(t, types.ReceiptStatusSuccessful, block.MessageResults[0].Receipt.Status, "contract deployment tx returned a failed status: %v", block.MessageResults[0].ExecutionResult.Err)

							// Ensure we could get our state
							_, err = chain.StateAfterBlockNumber(chain.HeadBlockNumber())
							assert.NoError(t, err)

							// Create some empty blocks and ensure we can get our state for this block number.
							for x := 0; x < i; x++ {
								_, err = chain.PendingBlockCreate()
								assert.NoError(t, err)
								err = chain.PendingBlockCommit()
								assert.NoError(t, err)

								_, err = chain.StateAfterBlockNumber(chain.HeadBlockNumber())
								assert.NoError(t, err)
							}
						}
					}
				}
			}
		}

		// Clone our chain
		recreatedChain, err := chain.Clone(nil, nil)
		assert.NoError(t, err)

		// Verify both chains
		verifyChain(t, chain)
		verifyChain(t, recreatedChain)

		// Verify our final block hashes equal in both chains.
		assert.EqualValues(t, chain.Head().Hash, recreatedChain.Head().Hash)
		assert.EqualValues(t, chain.Head().Header.Hash(), recreatedChain.Head().Header.Hash())
		assert.EqualValues(t, chain.Head().Header.Root, recreatedChain.Head().Header.Root)
	})
}

// TestCallSequenceReplayMatchSimple creates a TestChain, sends some messages to it, then creates another chain which
// it replays the same sequence on. It ensures that the ending state is the same.
// Note: this does not set block timestamps or other data that might be non-deterministic.
// This does not test replaying with a previous call sequence with different timestamps, etc. It expects the TestChain
// semantics to be the same whenever run with the same messages being sent for all the same blocks.
func TestChainCallSequenceReplayMatchSimple(t *testing.T) {
	// Copy our testdata over to our testing directory
	contractPath := testutils.CopyToTestDirectory(t, "testdata/contracts/deployment_single.sol")

	// Execute our tests in the given test path
	testutils.ExecuteInDirectory(t, contractPath, func() {
		// Create a crytic-compile provider
		cryticCompile := platforms.NewCryticCompilationConfig(contractPath)

		// Obtain our compilations and ensure we didn't encounter an error
		compilations, _, err := cryticCompile.Compile()
		assert.NoError(t, err)
		assert.True(t, len(compilations) > 0)

		// Obtain our chain and senders
		chain, senders := createChain(t)

		// Deploy each contract that has no construct arguments 10 times.
		for _, compilation := range compilations {
			for _, source := range compilation.Sources {
				for _, contract := range source.Contracts {
					contract := contract
					if len(contract.Abi.Constructor.Inputs) == 0 {
						for i := 0; i < 10; i++ {
<<<<<<< HEAD
							// Create a message to represent our contract deployment.
							msg := types.NewMessage(senders[0], nil, chain.State().GetNonce(senders[0]), big.NewInt(0), chain.BlockGasLimit, big.NewInt(1), big.NewInt(0), big.NewInt(0), contract.InitBytecode, nil, false)

							// Create a new pending block we'll commit to chain
							block, err := chain.PendingBlockCreate()
=======
							// Deploy the currently indexed contract
							_, _, err = chain.DeployContract(&contract, []any(nil), senders[0])
>>>>>>> 361197f8
							assert.NoError(t, err)

							// Add our transaction to the block
							err = chain.PendingBlockAddTx(msg)
							assert.NoError(t, err)

							// Commit the pending block to the chain, so it becomes the new head.
							err = chain.PendingBlockCommit()
							assert.NoError(t, err)

							// Ensure our transaction succeeded
							assert.EqualValues(t, types.ReceiptStatusSuccessful, block.MessageResults[0].Receipt.Status, "contract deployment tx returned a failed status: %v", block.MessageResults[0].ExecutionResult.Err)

							// Ensure we could get our state
							_, err = chain.StateAfterBlockNumber(chain.HeadBlockNumber())
							assert.NoError(t, err)

							// Create some empty blocks and ensure we can get our state for this block number.
							for x := 0; x < i; x++ {
								_, err = chain.PendingBlockCreate()
								assert.NoError(t, err)
								err = chain.PendingBlockCommit()
								assert.NoError(t, err)

								_, err = chain.StateAfterBlockNumber(chain.HeadBlockNumber())
								assert.NoError(t, err)
							}
						}
					}
				}
			}
		}

		// Create another test chain which we will recreate our state from.
		recreatedChain, err := NewTestChainWithGenesis(chain.genesisDefinition)
		assert.NoError(t, err)

		// Replay all messages after genesis
		for i := 1; i < len(chain.blocks); i++ {
			_, err := recreatedChain.PendingBlockCreate()
			assert.NoError(t, err)
			for _, message := range chain.blocks[i].Messages {
				err = recreatedChain.PendingBlockAddTx(message)
				assert.NoError(t, err)
			}
			err = recreatedChain.PendingBlockCommit()
			assert.NoError(t, err)
		}

		// Verify both chains
		verifyChain(t, chain)
		verifyChain(t, recreatedChain)

		// Verify our final block hashes equal in both chains.
		assert.EqualValues(t, chain.Head().Hash, recreatedChain.Head().Hash)
		assert.EqualValues(t, chain.Head().Header.Hash(), recreatedChain.Head().Header.Hash())
		assert.EqualValues(t, chain.Head().Header.Root, recreatedChain.Head().Header.Root)
	})
}<|MERGE_RESOLUTION|>--- conflicted
+++ resolved
@@ -119,7 +119,7 @@
 		}
 
 		// Clone our chain
-		backup, err := chain.Clone(nil, nil)
+		backup, err := chain.Clone(nil)
 		assert.NoError(t, err)
 		chainBackups = append(chainBackups, backup)
 	}
@@ -184,7 +184,7 @@
 	}
 
 	// Clone our chain
-	recreatedChain, err := chain.Clone(nil, nil)
+	recreatedChain, err := chain.Clone(nil)
 	assert.NoError(t, err)
 
 	// Verify both chains
@@ -236,7 +236,6 @@
 							return nil
 						})
 
-<<<<<<< HEAD
 						// Deploy the currently indexed contract next
 
 						// Create a message to represent our contract deployment.
@@ -252,10 +251,6 @@
 
 						// Commit the pending block to the chain, so it becomes the new head.
 						err = chain.PendingBlockCommit()
-=======
-						// Deploy the currently indexed contract
-						_, block, err := chain.DeployContract(&contract, []any(nil), senders[0])
->>>>>>> 361197f8
 						assert.NoError(t, err)
 
 						// Ensure our transaction succeeded
@@ -290,7 +285,7 @@
 		}
 
 		// Clone our chain
-		recreatedChain, err := chain.Clone(nil, nil)
+		recreatedChain, err := chain.Clone(nil)
 		assert.NoError(t, err)
 
 		// Verify both chains
@@ -352,16 +347,34 @@
 						return nil
 					})
 
-					// Deploy the currently indexed contract
-					contractArgs := args[contractName]
-					contractAddress, block, err := chain.DeployContract(&contract, contractArgs, senders[0])
+					// Obtain our message data to represent the deployment with the provided constructor args.
+					msgData, err := contract.GetDeploymentMessageData(args[contractName])
 					assert.NoError(t, err)
+
+					// Create a message to represent our contract deployment.
+					msg := types.NewMessage(senders[0], nil, chain.State().GetNonce(senders[0]), big.NewInt(0), chain.BlockGasLimit, big.NewInt(1), big.NewInt(0), big.NewInt(0), msgData, nil, false)
+
+					// Create a new pending block we'll commit to chain
+					block, err := chain.PendingBlockCreate()
+					assert.NoError(t, err)
+
+					// Add our transaction to the block
+					err = chain.PendingBlockAddTx(msg)
+					assert.NoError(t, err)
+
+					// Commit the pending block to the chain, so it becomes the new head.
+					err = chain.PendingBlockCommit()
+					assert.NoError(t, err)
+
+					// Ensure our transaction succeeded
+					assert.EqualValues(t, types.ReceiptStatusSuccessful, block.MessageResults[0].Receipt.Status, "contract deployment tx returned a failed status: %v", block.MessageResults[0].ExecutionResult.Err)
 					deployCount++
 
 					assert.EqualValues(t, 1, len(block.MessageResults))
 					assert.EqualValues(t, 1, deployedContracts)
 
 					// Ensure we could get our state
+					contractAddress := block.MessageResults[0].Receipt.ContractAddress
 					stateDB, err := chain.StateAfterBlockNumber(chain.HeadBlockNumber())
 					assert.NoError(t, err)
 
@@ -393,7 +406,7 @@
 		}
 
 		// Clone our chain
-		recreatedChain, err := chain.Clone(nil, nil)
+		recreatedChain, err := chain.Clone(nil)
 		assert.NoError(t, err)
 
 		// Verify both chains
@@ -433,7 +446,6 @@
 					contract := contract
 					if len(contract.Abi.Constructor.Inputs) == 0 {
 						for i := 0; i < 10; i++ {
-<<<<<<< HEAD
 							// Deploy the currently indexed contract next
 
 							// Create a message to represent our contract deployment.
@@ -445,10 +457,6 @@
 
 							// Add our transaction to the block
 							err = chain.PendingBlockAddTx(msg)
-=======
-							// Deploy the currently indexed contract
-							_, _, err = chain.DeployContract(&contract, []any(nil), senders[0])
->>>>>>> 361197f8
 							assert.NoError(t, err)
 
 							// Commit the pending block to the chain, so it becomes the new head.
@@ -479,7 +487,7 @@
 		}
 
 		// Clone our chain
-		recreatedChain, err := chain.Clone(nil, nil)
+		recreatedChain, err := chain.Clone(nil)
 		assert.NoError(t, err)
 
 		// Verify both chains
@@ -522,16 +530,11 @@
 					contract := contract
 					if len(contract.Abi.Constructor.Inputs) == 0 {
 						for i := 0; i < 10; i++ {
-<<<<<<< HEAD
 							// Create a message to represent our contract deployment.
 							msg := types.NewMessage(senders[0], nil, chain.State().GetNonce(senders[0]), big.NewInt(0), chain.BlockGasLimit, big.NewInt(1), big.NewInt(0), big.NewInt(0), contract.InitBytecode, nil, false)
 
 							// Create a new pending block we'll commit to chain
 							block, err := chain.PendingBlockCreate()
-=======
-							// Deploy the currently indexed contract
-							_, _, err = chain.DeployContract(&contract, []any(nil), senders[0])
->>>>>>> 361197f8
 							assert.NoError(t, err)
 
 							// Add our transaction to the block
