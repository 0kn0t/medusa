--- conflicted
+++ resolved
@@ -442,11 +442,7 @@
 func (t *TestChain) StateRootAfterBlockNumber(blockNumber uint64) (common.Hash, error) {
 	// If our block number references something too new, return an error
 	if blockNumber > t.HeadBlockNumber() {
-<<<<<<< HEAD
-		return nil, errors.Errorf("could not obtain post-state for block number %d because it exceeds the current head block number %d", blockNumber, t.HeadBlockNumber())
-=======
-		return common.Hash{}, fmt.Errorf("could not obtain post-state for block number %d because it exceeds the current head block number %d", blockNumber, t.HeadBlockNumber())
->>>>>>> 3da5b3ca
+		return common.Hash{}, errors.Errorf("could not obtain post-state for block number %d because it exceeds the current head block number %d", blockNumber, t.HeadBlockNumber())
 	}
 
 	// Obtain our closest internally committed block
