package main

import (
	"fmt"
	"github.com/crytic/medusa/cmd"
<<<<<<< HEAD
	"github.com/crytic/medusa/utils"
	"net/http"
	_ "net/http/pprof"
=======
	"github.com/crytic/medusa/cmd/exitcodes"
>>>>>>> 61851d8c
	"os"
	"runtime"
	"runtime/pprof"
	"strconv"
	"time"
)

func main() {
	// Write heap profile to file every minute
	go func() {
		ticker := time.NewTicker(5 * time.Second)
		i := 0
		for {
			select {
			case <-ticker.C:
				filename := "heap" + strconv.FormatInt(int64(i)%3, 10) + ".prof"
				f, _ := utils.CreateFile("pprof", filename)
				defer f.Close()
				runtime.GC()
				if err := pprof.WriteHeapProfile(f); err != nil {
					os.Exit(1)
				}
				i = i + 1
			}
		}
	}()

	// Have an HTTP endpoint for listening
	go func() {
		http.ListenAndServe("localhost:8080", nil)
	}()

	// Run our root CLI command, which contains all underlying command logic and will handle parsing/invocation.
	err := cmd.Execute()

	// Obtain the actual error and exit code from the error, if any.
	var exitCode int
	err, exitCode = exitcodes.GetInnerErrorAndExitCode(err)

	// If we have an error, print it.
	if err != nil && exitCode != exitcodes.ExitCodeHandledError {
		fmt.Println(err)
	}

	// If we have a non-success exit code, exit with it.
	if exitCode != exitcodes.ExitCodeSuccess {
		os.Exit(exitCode)
	}
}<|MERGE_RESOLUTION|>--- conflicted
+++ resolved
@@ -2,19 +2,16 @@
 
 import (
 	"fmt"
-	"github.com/crytic/medusa/cmd"
-<<<<<<< HEAD
-	"github.com/crytic/medusa/utils"
 	"net/http"
-	_ "net/http/pprof"
-=======
-	"github.com/crytic/medusa/cmd/exitcodes"
->>>>>>> 61851d8c
 	"os"
 	"runtime"
 	"runtime/pprof"
 	"strconv"
 	"time"
+
+	"github.com/crytic/medusa/cmd"
+	"github.com/crytic/medusa/cmd/exitcodes"
+	"github.com/crytic/medusa/utils"
 )
 
 func main() {
