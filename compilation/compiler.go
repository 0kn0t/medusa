package compilation

import (
	"encoding/json"
	"fmt"
	"github.com/trailofbits/medusa/compilation/platforms"
	"github.com/trailofbits/medusa/compilation/types"
	"github.com/trailofbits/medusa/configs"
)

<<<<<<< HEAD
var supportedCompilationPlatforms = []string{
	"solc",
	"truffle",
	"crytic-compile",
=======
// defaultPlatformConfigGenerator is a mapping of platform identifier to generator functions which can be used to create
// a default configuration for the given platform. Each platform which provides a generator in this mapping will be
// considered a supported compilation platform for a configs.CompilationConfig. Items are populated in the init method.
var defaultPlatformConfigGenerator map[string]func() platforms.PlatformConfigInterface

// init is called once per inclusion of a package. This method is used on startup to populate
// defaultPlatformConfigGenerator and add supported platforms.
func init() {
	// Define a list of default platform config generators
	generators := []func() platforms.PlatformConfigInterface{
		func() platforms.PlatformConfigInterface { return platforms.NewSolcCompilationConfig("contract.sol") },
		func() platforms.PlatformConfigInterface { return platforms.NewTruffleCompilationConfig(".") },
	}

	// Initialize our platform config generator.
	defaultPlatformConfigGenerator = make(map[string]func() platforms.PlatformConfigInterface)

	// Generate each type of interface to create a mapping for their platform identifiers.
	for _, generator := range generators {
		// Generate a default config and obtain the platform id for it.
		platformConfig := generator()
		platformId := platformConfig.Platform()

		// If this platform already exists in our mapping, panic. Each platform should have a unique identifier.
		if _, platformIdExists := defaultPlatformConfigGenerator[platformId]; platformIdExists {
			panic(fmt.Errorf("the compilation platform '%s' is registered with more than one provider", platformId))
		}

		// Add this entry to our mapping
		defaultPlatformConfigGenerator[platformId] = generator
	}
>>>>>>> f15eab10
}

// GetSupportedCompilationPlatforms obtains a list of strings which represent platform identifiers supported by methods
// in this package.
func GetSupportedCompilationPlatforms() []string {
	// Loop through all the platform keys for our generator and add them to a list
	platformIds := make([]string, len(defaultPlatformConfigGenerator))
	i := 0
	for k := range defaultPlatformConfigGenerator {
		platformIds[i] = k
		i++
	}
	return platformIds
}

// IsSupportedCompilationPlatform returns a boolean status indicating if a platform identifier is supported within this
// package.
func IsSupportedCompilationPlatform(platform string) bool {
	// Verify the platform is in our supported map
	_, ok := defaultPlatformConfigGenerator[platform]
	return ok
}

// GetCompilationConfigFromPlatformConfig takes a platforms.PlatformConfigInterface and wraps it in a generic
// configs.CompilationConfig. This allows many platform config types to be serialized/deserialized to their appropriate
// types and supported generally.
func GetCompilationConfigFromPlatformConfig(platformConfig platforms.PlatformConfigInterface) (*configs.CompilationConfig, error) {
	// Marshal our config to a raw message
	b, err := json.Marshal(platformConfig)
	if err != nil {
		return nil, err
	}
	platformConfigMsg := (*json.RawMessage)(&b)

	// Return the compilation configs containing our platform-specific configs
	return &configs.CompilationConfig{Platform: platformConfig.Platform(), PlatformConfig: platformConfigMsg}, nil
}

// GetDefaultCompilationConfig returns a configs.CompilationConfig with default values for a given platform identifier.
// If an error occurs, it is returned instead.
func GetDefaultCompilationConfig(platform string) (*configs.CompilationConfig, error) {
	// Verify the platform is valid
	if !IsSupportedCompilationPlatform(platform) {
		return nil, fmt.Errorf("could not get default compilation configs: platform '%s' is unsupported", platform)
	}

	// Switch on our platform to deserialize our platform compilation configs
<<<<<<< HEAD
	var platformConfig *json.RawMessage
	if platform == "solc" {
		solcConfig := platforms.NewSolcCompilationConfig("contract.sol")
		b, err := json.Marshal(solcConfig)
		if err != nil {
			return nil, err
		}
		platformConfig = (*json.RawMessage)(&b)
	} else if platform == "truffle" {
		truffleConfig := platforms.NewTruffleCompilationConfig(".")
		b, err := json.Marshal(truffleConfig)
		if err != nil {
			return nil, err
		}
		platformConfig = (*json.RawMessage)(&b)
	} else if platform == "crytic-compile" {
		cryticConfig := platforms.NewCryticCompilationConfig(".")
		b, err := json.Marshal(cryticConfig)
		if err != nil {
			return nil, err
		}
		platformConfig = (*json.RawMessage)(&b)
	}

	// Return the compilation configs containing our platform-specific configs
	return &configs.CompilationConfig{Platform: platform, PlatformConfig: platformConfig}, nil
=======
	platformConfig := defaultPlatformConfigGenerator[platform]()
	return GetCompilationConfigFromPlatformConfig(platformConfig)
>>>>>>> f15eab10
}

// Compile takes a generic configs.CompilationConfig and deserializes the inner platforms.PlatformConfigInterface, which
// is then used to compile the underlying targets. Returns a list of compilations returned by the platform provider or
// an error. Command-line input may also be returned in either case.,
func Compile(config configs.CompilationConfig) ([]types.Compilation, string, error) {
	// Verify the platform is valid
	if !IsSupportedCompilationPlatform(config.Platform) {
		return nil, "", fmt.Errorf("could not compile from configs: platform '%s' is unsupported", config.Platform)
	}

<<<<<<< HEAD
	// Switch on our platform to deserialize our platform compilation configs
	if config.Platform == "solc" {
		// Parse a solc config out of the underlying configs
		solcConfig := platforms.SolcCompilationConfig{}
		err := json.Unmarshal(*config.PlatformConfig, &solcConfig)
		if err != nil {
			return nil, "", err
		}

		// Compile using our solc configs
		return solcConfig.Compile()
	} else if config.Platform == "truffle" {
		// Parse a truffle config out of the underlying configs
		truffleConfig := platforms.TruffleCompilationConfig{}
		err := json.Unmarshal(*config.PlatformConfig, &truffleConfig)
		if err != nil {
			return nil, "", err
		}

		// Compile using our solc configs
		return truffleConfig.Compile()
	} else if config.Platform == "crytic-compile" {
		cryticConfig := platforms.CryticCompilationConfig{}
		err := json.Unmarshal(*config.PlatformConfig, &cryticConfig)
		if err != nil {
			return nil, "", err
		}

		// Compile
		return cryticConfig.Compile()
=======
	// Allocate a platform config given our platform string in our compilation config
	// It is necessary to do so as json.Unmarshal needs a concrete structure to populate
	platformConfig := defaultPlatformConfigGenerator[config.Platform]()
	err := json.Unmarshal(*config.PlatformConfig, &platformConfig)
	if err != nil {
		return nil, "", err
>>>>>>> f15eab10
	}

	// Compile using our solc configs
	return platformConfig.(platforms.PlatformConfigInterface).Compile()
}<|MERGE_RESOLUTION|>--- conflicted
+++ resolved
@@ -8,12 +8,6 @@
 	"github.com/trailofbits/medusa/configs"
 )
 
-<<<<<<< HEAD
-var supportedCompilationPlatforms = []string{
-	"solc",
-	"truffle",
-	"crytic-compile",
-=======
 // defaultPlatformConfigGenerator is a mapping of platform identifier to generator functions which can be used to create
 // a default configuration for the given platform. Each platform which provides a generator in this mapping will be
 // considered a supported compilation platform for a configs.CompilationConfig. Items are populated in the init method.
@@ -26,6 +20,7 @@
 	generators := []func() platforms.PlatformConfigInterface{
 		func() platforms.PlatformConfigInterface { return platforms.NewSolcCompilationConfig("contract.sol") },
 		func() platforms.PlatformConfigInterface { return platforms.NewTruffleCompilationConfig(".") },
+		func() platforms.PlatformConfigInterface { return platforms.NewCryticCompilationConfig(".") },
 	}
 
 	// Initialize our platform config generator.
@@ -45,7 +40,6 @@
 		// Add this entry to our mapping
 		defaultPlatformConfigGenerator[platformId] = generator
 	}
->>>>>>> f15eab10
 }
 
 // GetSupportedCompilationPlatforms obtains a list of strings which represent platform identifiers supported by methods
@@ -93,37 +87,8 @@
 	}
 
 	// Switch on our platform to deserialize our platform compilation configs
-<<<<<<< HEAD
-	var platformConfig *json.RawMessage
-	if platform == "solc" {
-		solcConfig := platforms.NewSolcCompilationConfig("contract.sol")
-		b, err := json.Marshal(solcConfig)
-		if err != nil {
-			return nil, err
-		}
-		platformConfig = (*json.RawMessage)(&b)
-	} else if platform == "truffle" {
-		truffleConfig := platforms.NewTruffleCompilationConfig(".")
-		b, err := json.Marshal(truffleConfig)
-		if err != nil {
-			return nil, err
-		}
-		platformConfig = (*json.RawMessage)(&b)
-	} else if platform == "crytic-compile" {
-		cryticConfig := platforms.NewCryticCompilationConfig(".")
-		b, err := json.Marshal(cryticConfig)
-		if err != nil {
-			return nil, err
-		}
-		platformConfig = (*json.RawMessage)(&b)
-	}
-
-	// Return the compilation configs containing our platform-specific configs
-	return &configs.CompilationConfig{Platform: platform, PlatformConfig: platformConfig}, nil
-=======
 	platformConfig := defaultPlatformConfigGenerator[platform]()
 	return GetCompilationConfigFromPlatformConfig(platformConfig)
->>>>>>> f15eab10
 }
 
 // Compile takes a generic configs.CompilationConfig and deserializes the inner platforms.PlatformConfigInterface, which
@@ -135,45 +100,12 @@
 		return nil, "", fmt.Errorf("could not compile from configs: platform '%s' is unsupported", config.Platform)
 	}
 
-<<<<<<< HEAD
-	// Switch on our platform to deserialize our platform compilation configs
-	if config.Platform == "solc" {
-		// Parse a solc config out of the underlying configs
-		solcConfig := platforms.SolcCompilationConfig{}
-		err := json.Unmarshal(*config.PlatformConfig, &solcConfig)
-		if err != nil {
-			return nil, "", err
-		}
-
-		// Compile using our solc configs
-		return solcConfig.Compile()
-	} else if config.Platform == "truffle" {
-		// Parse a truffle config out of the underlying configs
-		truffleConfig := platforms.TruffleCompilationConfig{}
-		err := json.Unmarshal(*config.PlatformConfig, &truffleConfig)
-		if err != nil {
-			return nil, "", err
-		}
-
-		// Compile using our solc configs
-		return truffleConfig.Compile()
-	} else if config.Platform == "crytic-compile" {
-		cryticConfig := platforms.CryticCompilationConfig{}
-		err := json.Unmarshal(*config.PlatformConfig, &cryticConfig)
-		if err != nil {
-			return nil, "", err
-		}
-
-		// Compile
-		return cryticConfig.Compile()
-=======
 	// Allocate a platform config given our platform string in our compilation config
 	// It is necessary to do so as json.Unmarshal needs a concrete structure to populate
 	platformConfig := defaultPlatformConfigGenerator[config.Platform]()
 	err := json.Unmarshal(*config.PlatformConfig, &platformConfig)
 	if err != nil {
 		return nil, "", err
->>>>>>> f15eab10
 	}
 
 	// Compile using our solc configs
